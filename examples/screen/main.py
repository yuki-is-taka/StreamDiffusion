import io
import multiprocessing as mp
import os
import sys
import threading
import time
from time import sleep
from typing import *

import fire
import mss
import PIL.Image
import torch
from matplotlib import pyplot as plt
from socks import UDP, receive_udp_data

from streamdiffusion.image_utils import pil2tensor

sys.path.append(os.path.join(os.path.dirname(__file__), ".."))

from wrapper import StreamDiffusionWrapper

inputs = []


def screen(
    height: int = 512,
    width: int = 512,
    monitor: Dict[str, int] = {"top": 300, "left": 200, "width": 512, "height": 512},
):
    global inputs
    with mss.mss() as sct:
        while True:
            img = sct.grab(monitor)
            img = PIL.Image.frombytes("RGB", img.size, img.bgra, "raw", "BGRX")
            img.resize((height, width))
            inputs.append(pil2tensor(img))


def result_window(server_ip: str, server_port: int):
    plt.ion()
    fig, ax = plt.subplots(figsize=(8, 8))

    while True:
        received_data = receive_udp_data(server_ip, server_port)
        images = PIL.Image.open(io.BytesIO(received_data))
        ax.clear()
        ax.imshow(images)
        ax.axis("off")
        plt.pause(0.00001)


def run(
    model_id: str = "KBlueLeaf/kohaku-v2.1",
    prompt: str = "Girl with brown dog ears,thick frame glasses",
    negative_prompt: str = "bad image , bad quality",
    address: str = "127.0.0.1",
    port: int = 8080,
    frame_buffer_size: int = 1,
    width: int = 512,
    height: int = 512,
    acceleration: Literal["none", "xformers", "sfast", "tensorrt"] = "xformers",
    use_denoising_batch: bool = True,
):
    stream = StreamDiffusionWrapper(
        model_id=model_id,
        t_index_list=[32, 45],
        frame_buffer_size=frame_buffer_size,
        width=width,
        height=height,
        warmup=10,
        acceleration=acceleration,
        is_drawing=False,
        enable_similar_image_filter=False,
        similar_image_filter_threshold=0.98,
        mode="img2img",
        use_denoising_batch=use_denoising_batch,
<<<<<<< HEAD
        cfg_type="self",  #initialize, full, self , none
=======
        cfg_type="self",  # initialize, full, self
>>>>>>> b97c349f
    )

    stream.prepare(
        prompt = prompt,
        negative_prompt = negative_prompt,
        num_inference_steps=50,
        guidance_scale=1.4,
        delta=0.5,
    )

    output_window = mp.Process(target=result_window, args=(address, port))
    input_screen = threading.Thread(target=screen, args=(height, width))

    output_window.start()
    print("Waiting for output window to start...")
    time.sleep(5)
    input_screen.start()

    udp = UDP(address, port)

    main_thread_time_cumulative = 0
    lowpass_alpha = 0.1

    while True:
        if len(inputs) < frame_buffer_size:
            sleep(0.005)
            continue

        start = torch.cuda.Event(enable_timing=True)
        end = torch.cuda.Event(enable_timing=True)

        start.record()

        sampled_inputs = []
        for i in range(frame_buffer_size):
            index = (len(inputs) // frame_buffer_size) * i
            sampled_inputs.append(inputs[len(inputs) - index - 1])

        input_batch = torch.cat(sampled_inputs)
        inputs.clear()
        output_images = stream(image=input_batch.to(device=stream.device, dtype=stream.dtype))

        if frame_buffer_size == 1:
            output_images = [output_images]
        for output_image in output_images:
            udp.send_udp_data(output_image)
        end.record()
        torch.cuda.synchronize()
        main_thread_time = start.elapsed_time(end) / (1000 * frame_buffer_size)
        main_thread_time_cumulative = lowpass_alpha * main_thread_time + (1 - lowpass_alpha) * main_thread_time_cumulative
        fps = 1 / main_thread_time_cumulative
        print(f"fps: {fps}, main_thread_time: {main_thread_time_cumulative}")


if __name__ == "__main__":
    fire.Fire(run)<|MERGE_RESOLUTION|>--- conflicted
+++ resolved
@@ -75,11 +75,7 @@
         similar_image_filter_threshold=0.98,
         mode="img2img",
         use_denoising_batch=use_denoising_batch,
-<<<<<<< HEAD
-        cfg_type="self",  #initialize, full, self , none
-=======
         cfg_type="self",  # initialize, full, self
->>>>>>> b97c349f
     )
 
     stream.prepare(
